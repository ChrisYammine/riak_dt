%% -------------------------------------------------------------------
%%
%% riak_dt_map: OR-Set schema based multi CRDT container
%%
%% Copyright (c) 2007-2013 Basho Technologies, Inc.  All Rights Reserved.
%%
%% This file is provided to you under the Apache License,
%% Version 2.0 (the "License"); you may not use this file
%% except in compliance with the License.  You may obtain
%% a copy of the License at
%%
%%   http://www.apache.org/licenses/LICENSE-2.0
%%
%% Unless required by applicable law or agreed to in writing,
%% software distributed under the License is distributed on an
%% "AS IS" BASIS, WITHOUT WARRANTIES OR CONDITIONS OF ANY
%% KIND, either express or implied.  See the License for the
%% specific language governing permissions and limitations
%% under the License.
%%
%% -------------------------------------------------------------------

%% @doc a multi CRDT holder. A Struct/Document-ish thing. Uses the
%% same tombstone-less, Observed Remove semantics as `riak_dt_orswot'.
%% A Map is set of `Field's a `Field' is a two-tuple of:
%% `{Name::binary(), CRDTModule::module()}' where the second element
%% is the name of a crdt module that may be embedded. CRDTs stored
%% inside the Map will have their `update/3/4' function called, but the
%% second argument will be a `riak_dt:dot()', so that they share the
%% causal context of the map, even when fields are removed, and
%% subsequently re-added.
%%
%% The contents of the Map are modeled as a dictionary of
%% `field_name()' to `field_value()' mappings. Where `field_ name()'
%% is a two tuple of an opaque `binary()' name, and one of the
%% embeddable crdt types (currently `riak_dt_orswot',
%% `riak_dt_emcntr', `riak_dt_lwwreg', `riak_dt_od_flag', and
%% `riak_dt_map'). The reason for this limitation is that embedded
%% types must support embedding: that is a shared, `dot'-based, causal
%% context, and a reset-remove semantic (more on these below.)  The
%% `field_value()' is a two-tuple of `entries()' and a
%% `tombstone()'. The presence of a `tombstone()' in a "tombstoneless"
%% Map is confusing. The `tombstone()' is only stored for fields that
%% are currently in the map, removing a field also removes its
%% tombstone.
%%
%% To use the Map create a `new()' Map. When you call `update/3' or
%% `update/4' you pass a list of operations and an optional causal
%% context. @See `update/3' or `update/4' for more details. The list
%% of operations is applied atomically in full, and new state
%% returned, or not at all, and an error is returned.
%%
%% <h2>Semantics</h2>
%%
%% The semantics of this Map are Observed-Remove-Reset-Remove. What
%% this means is practice is, if a field is removed, and concurrently
%% that same field is updated, the field is _in_ the Map (only
%% observed updates are removed) but those removes propagate, so only
%% the concurrent update survives. A concrete example helps: If a Map
%% contains a field that is a set, and the set has 5 elements in it,
%% and concurrently the replica at A removes the field that contains
%% the set, while the replica at B adds an item to the set, on merge
%% there is a field for the set, but it contains only the one item B
%% added. The removal of the field is semantically equivalent to
%% removing all elements in the set, and removing the field. The same
%% goes for an embedded Map. If concurrently a Map field is removed,
%% while a new sub-field is updated, only the updated field(s) survive
%% the reset-remove.
%%
%% There is an anomaly for embedded counters that does not fully
%% support reset remove. Embedded counters (@see riak_dt_emcntr) are
%% different to a normal `pn-counter'. Embedded counters map `dot's to
%% {P, N} pairs. When a counter is incremented a new dot is created,
%% that replaces the old dot with the new value. `pn-counter' usually
%% merges by taking the `max' of any `P' or `N' entry for an
%% actor. This does not work in an embedded context. When a counter
%% field is removed, and then _re_-added, the new `P' and `N' entries
%% may be lower than the old, and merging loses the remove
%% information. However, if a `dot' is stored with the value, and the
%% max of the `dot' is used in merge, new updates win over removed
%% updates. So far so good. Here is the problem. If Replica B removes
%% a counter field, and does not re-add it, and replica A concurrently
%% updates it's entry for that field, then the reset-remove does not
%% occur. All new dots are not `observed' by Replica B, so not
%% removed. The new `dots' contain the updates from the previous
%% `dots', and the old `dot' is discarded. To achieve reset-remove all
%% increments would need a dot, and need to be retained, which would
%% be very costly in terms of space. One way to accept this anomaly is
%% to think of a Map like a file system: removing a directory and
%% concurrently adding a file means that the directory is present and
%% only the file remains in it. Updating a counter and concurrently
%% removing it, means the counter remains, with the updated value,
%% much like appending to a file in the file system analogy: you don't
%% expect only the diff to survive, but the whole updated file.
%%
%% <h2>Merging/Size</h2>
%%
%% When any pair of Maps are merged, the embedded CRDTs are _not_
%% merged, instead each concurrent `dot'->`field()' entry is
%% kept. This leads to a greater size for Maps that are highly
%% divergent. Updating a field in the map, however, leads to all
%% entries for that field being merged to a single CRDT that is stored
%% against the new `dot'. As mentioned above, there is also a
%% `tombstone' entry per present field. This is bottom CRDT for the
%% field type with a clock that contains all seen and removed
%% `dots'. There tombstones are merged at merge time, so only one is
%% present per field. Clearly the repetition of actor information (the
%% clock, each embedded CRDT, the field `dots', the tombstones) is a
%% serious issue with regard to size/bloat of this data type. We use
%% erlang's `to_binary/2' function, which compresses the data, to get
%% around this at present.
%%
%% <h2>Context and Deferred operations</h2>
%%
%% For CRDTs that use version vectors and dots (this `Map' and all
%% CRDTs that may be embedded in it), the size of the CRDT is
%% influenced by the number of actors updating it. In some systems
%% (like Riak!) we attempt to minimize the number of actors by only
%% having the database update CRDTs. This leads to a kind of "action
%% at a distance", where a client sends operations to the database,
%% and an actor in the database system performs the operations. The
%% purpose is to ship minimal state between database and client, and
%% to limit the number of actors in the system. There is a problem
%% with action at a distance and the OR semantic. The client _must_ be
%% able to tell the database what has been observed when it sends a
%% remove operation. There is a further problem. A replica that
%% handles an operation may not have all the state the client
%% observed. We solve these two problems by asking the client to
%% provide a causal context for operations (@see `update/4'.) Context
%% operations solve the OR problem, but they don't solve the problem
%% of lagging replicas handling operations.
%%
%% <h3>Lagging replicas, deferred operations</h3>
%%
%% In a system like Riak, a replica that is not up-to-date (including,
%% never seen any state for a CRDT) maybe asked to perform an
%% operation. If no context is given, and the operation is a field
%% remove, or a "remove" like operation on an embedded CRDT, the
%% operation may fail with a precondition error (for example, remove a
%% field that is not present) or succeed and remove more state than
%% intended (a field remove with no context may remove updates unseen
%% by the client.) When a context is provided, and the Field to be
%% removed is absent, the Map state stores the context, and Field
%% name, in a list of deferred operations. When, eventually, through
%% propagation and merging, the Map's clock descends the context for
%% the operation, the operation is executed. It is important to note
%% that _only_ actorless (field remove) operations can occur this way.
%%
%% <h4>Embedded CRDTs Deferred Operations</h4>
%%
%% There is a bug with embedded types and deferred operations. Imagine
%% a client has seen a Map with a Set field, and the set contains {a,
%% b, c}. The client sends an operation to remove {a} from the set. A
%% replica that is new takes the operation. It will create a new Map,
%% a Field for the Set, and store the `remove` operation as part of
%% the Set's state. A client reads this new state, and sends a field
%% remove operation, that is executed by same replica. Now the
%% deferred operation is lost, since the field is removed. We're
%% working on ways to fix this. One idea is to not remove a field with
%% "undelivered" operations, but instead to "hide" it.
%%
%% See {@link riak_dt_orswot} for more on the OR semantic
%%
%% See {@link riak_dt_emcntr} for the embedded counter.
%% @end

-module(riak_dt_map).

-behaviour(riak_dt).

-ifdef(EQC).
-include_lib("eqc/include/eqc.hrl").
-endif.

-ifdef(TEST).
-compile(export_all).
-include_lib("eunit/include/eunit.hrl").
-endif.

%% API
-export([new/0, value/1, value/2, update/3, update/4]).
-export([merge/2, equal/2, to_binary/1, from_binary/1]).
-export([to_binary/2]).
-export([precondition_context/1, stats/1, stat/2]).
-export([parent_clock/2]).
-export([to_version/2]).

%% EQC API
-ifdef(EQC).
-export([gen_op/0, gen_op/1, gen_field/0, gen_field/1,  generate/0, size/1]).
-endif.

-export_type([map/0, binary_map/0, map_op/0]).

-type binary_map() :: binary(). %% A binary that from_binary/1 will accept
-type map() :: {riak_dt_vclock:vclock(), entries(), deferred()}.
-type ord_map() :: {riak_dt_vclock:vclock(), orddict:orddict(), orddict:orddict()}.
-type any_map() :: map() | ord_map().
-type entries() :: dict(field_name(), field_value()).
-type field() :: {field_name(), field_value()}.
-type field_name() :: {Name :: binary(), CRDTModule :: crdt_mod()}.
-type field_value() :: {crdts(), tombstone()}.

-type crdts() :: [entry()].
-type entry() :: {riak_dt:dot(), crdt()}.

%% Only for present fields, ensures removes propogate
-type tombstone() :: crdt().

%% Only field removals can be deferred. CRDTs stored in the map may
%% have contexts and deferred operations, but as these are part of the
%% state, they are stored under the field as an update like any other.
-type deferred() :: dict(context(), [field()]).

%% used until we move to erlang 17 and can use dict:dict/2
-type dict(_A, _B) :: dict().

%% limited to only those mods that support both a shared causal
%% context, and by extension, the reset-remove semantic.
-type crdt_mod() :: riak_dt_emcntr | riak_dt_lwwreg |
                    riak_dt_od_flag |
                    riak_dt_map | riak_dt_orswot.

-type crdt()  ::  riak_dt_emcntr:emcntr() | riak_dt_od_flag:od_flag() |
                  riak_dt_lwwreg:lwwreg() |
                  riak_dt_orswot:orswot() |
                  riak_dt_map:map().

-type map_op() :: {update, [map_field_update() | map_field_op()]}.

-type map_field_op() ::  {remove, field()}.
-type map_field_update() :: {update, field(), crdt_op()}.

-type crdt_op() :: riak_dt_emcntr:emcntr_op() |
                   riak_dt_lwwreg:lwwreg_op() |
                   riak_dt_orswot:orswot_op() | riak_dt_od_flag:od_flag_op() |
                   riak_dt_map:map_op().

-type context() :: riak_dt_vclock:vclock() | undefined.

-type values() :: [value()].
-type value() :: {field(), riak_dt_map:values() | integer() | [term()] | boolean() | term()}.
-type precondition_error() :: {error, {precondition, {not_present, field()}}}.

-define(DICT, dict).

%% @doc Create a new, empty Map.
-spec new() -> map().
new() ->
    {riak_dt_vclock:fresh(), ?DICT:new(), ?DICT:new()}.

%% @doc sets the clock in the map to that `Clock'. Used by a
%% containing Map for sub-CRDTs
-spec parent_clock(riak_dt_vclock:vclock(), map()) -> map().
parent_clock(Clock, Map) ->
    {_MapClock, Values, Deferred} = to_v2(Map),
    {Clock, Values, Deferred}.

%% @doc get the current set of values for this Map
-spec value(map()) -> values().
value({_C, V, _D}=Map) when is_list(V) ->
    value(to_v2(Map));
value({_Clock, Values, _Deferred}) ->
    lists:sort(?DICT:fold(fun({Name, Type}, CRDTs, Acc) ->
                                  Merged = merge_crdts(Type, CRDTs),
                                  [{{Name, Type}, Type:value(Merged)} | Acc] end,
                          [],
                          Values)).

%% @private merge entry for field, if present, or return new if not
merge_field({_Name, Type}, error) ->
    Type:new();
merge_field({_Name, Type}, {ok, CRDTs}) ->
    merge_crdts(Type, CRDTs);
merge_field(Field, Values) ->
    merge_field(Field, ?DICT:find(Field, Values)).

%% @private merge the CRDTs of a type
merge_crdts(Type, {CRDTs, TS}) ->
    V = ?DICT:fold(fun(_Dot, CRDT, CRDT0) ->
                             Type:merge(CRDT0, CRDT) end,
                     Type:new(),
                     CRDTs),
    %% Merge with the tombstone to drop any removed dots
    Type:merge(TS, V).

%% @doc query map (not implemented yet)
-spec value(term(), map()) -> values().
value(_, Map) ->
    value(Map).

%% @doc update the `map()' or a field in the `map()' by executing
%% the `map_op()'. `Ops' is a list of one or more of the following
%% ops:
%%
%% `{update, field(), Op} where `Op' is a valid update operation for a
%% CRDT of type `Mod' from the `Key' pair `{Name, Mod}' If there is no
%% local value for `Key' a new CRDT is created, the operation applied
%% and the result inserted otherwise, the operation is applied to the
%% local value.
%%
%%  `{remove, `field()'}' where field is `{name, type}', results in
%%  the crdt at `field' and the key and value being removed. A
%%  concurrent `update' will "win" over a remove so that the field is
%%  still present, and it's value will contain the concurrent update.
%%
%% Atomic, all of `Ops' are performed successfully, or none are.
-spec update(map_op(), riak_dt:actor() | riak_dt:dot(), map()) ->
                    {ok, map()} | precondition_error().
update(Op, ActorOrDot, {_C, V, _D}=Map) when is_list(V) ->
    update(Op, ActorOrDot, to_v2(Map));
update(Op, ActorOrDot, Map) ->
    update(Op, ActorOrDot, Map, undefined).

%% @doc the same as `update/3' except that the context ensures no
%% unseen field updates are removed, and removal of unseen updates is
%% deferred. The Context is passed down as the context for any nested
%% types. hence the common clock.
%%
%% @see parent_clock/2
-spec update(map_op(), riak_dt:actor() | riak_dt:dot(), map(), riak_dt:context()) ->
                    {ok, map()}.
update(Op, ActorOrDot, {_C, V, _D}=Map, Ctx) when is_list(V) ->
    update(Op, ActorOrDot, to_v2(Map), Ctx);
update({update, Ops}, ActorOrDot, {Clock0, Values, Deferred}, Ctx) ->
    {Dot, Clock} = update_clock(ActorOrDot, Clock0),
    apply_ops(Ops, Dot, {Clock, Values, Deferred}, Ctx).

%% @private update the clock, and get a dot for the operations. This
%% means that field removals increment the clock too.
-spec update_clock(riak_dt:actor() | riak_dt:dot(),
                   riak_dt_vclock:vclock()) ->
                          {riak_dt:dot(), riak_dt_vclock:vclock()}.
update_clock(Dot, Clock) when is_tuple(Dot) ->
    NewClock = riak_dt_vclock:merge([[Dot], Clock]),
    {Dot, NewClock};
update_clock(Actor, Clock) ->
    NewClock = riak_dt_vclock:increment(Actor, Clock),
    Dot = {Actor, riak_dt_vclock:get_counter(Actor, NewClock)},
    {Dot, NewClock}.

%% @private
-spec apply_ops([map_field_update() | map_field_op()], riak_dt:dot(),
                {riak_dt_vclock:vclock(), entries() , deferred()}, context()) ->
                       {ok, map()} | precondition_error().
apply_ops([], _Dot, Map, _Ctx) ->
    {ok, Map};
apply_ops([{update, {_Name, Type}=Field, Op} | Rest], Dot, {Clock, Values, Deferred}, Ctx) ->
    CRDT = merge_field(Field, Values),
    CRDT1 = Type:parent_clock(Clock, CRDT),
    case Type:update(Op, Dot, CRDT1, Ctx) of
        {ok, Updated} ->
            NewValues = ?DICT:store(Field, {?DICT:store(Dot, Updated, ?DICT:new()),
                                              %% old tombstone was
                                              %% merged into current
                                              %% value so create a new
                                              %% empty one
                                              Type:new()}
                                     , Values),
            apply_ops(Rest, Dot, {Clock, NewValues, Deferred}, Ctx);
        Error ->
            Error
    end;
apply_ops([{remove, Field} | Rest], Dot, Map, Ctx) ->
    case remove_field(Field, Map, Ctx)  of
        {ok, NewMap} ->
            apply_ops(Rest, Dot, NewMap, Ctx);
        E ->
            E
    end.

%% @private when context is undefined, we simply remove all instances
%% of Field, regardless of their dot. If the field is not present then
%% we warn the user with a precondition error. However, in the case
%% that a context is provided we can be more fine grained, and only
%% remove those field entries whose dots are seen by the context. This
%% preserves the "observed" part of "observed-remove". There is no
%% precondition error if we're asked to remove smoething that isn't
%% present, either we defer it, or it has been done already, depending
%% on if the Map clock descends the context clock or not.
%%
%% {@link defer_remove/4} for handling of removes of fields that are
%% _not_ present
-spec remove_field(field(), map(), context()) ->
                          {ok, map()} | precondition_error().
remove_field(Field, {Clock, Values, Deferred}, undefined) ->
    case ?DICT:find(Field, Values) of
        error ->
            {error, {precondition, {not_present, Field}}};
        {ok, _Removed} ->
            {ok, {Clock, ?DICT:erase(Field, Values), Deferred}}
    end;
%% Context removes
remove_field(Field, {Clock, Values, Deferred0}, Ctx) ->
    Deferred = defer_remove(Clock, Ctx, Field, Deferred0),
    NewValues = case ctx_rem_field(Field, Values, Ctx, Clock) of
                    empty ->
                        ?DICT:erase(Field, Values);
                    CRDTs ->
                        ?DICT:store(Field, CRDTs, Values)
                end,
    {ok, {Clock, NewValues, Deferred}}.

%% @private drop dominated fields
ctx_rem_field(_Field, error, _Ctx_, _Clock) ->
    empty;
ctx_rem_field({_, Type}, {ok, {CRDTs, TS0}}, Ctx, MapClock) ->
    %% Drop dominated fields, and update the tombstone.
    %%
    %% If the context is removing a field at dot {a, 1} and the
    %% current field is {a, 2}, the tombstone ensures that all events
    %% from {a, 1} are removed from the crdt value. If the ctx remove
    %% is at {a, 3} and the current field is at {a, 2} then we need to
    %% remove only events upto {a, 2}. The glb clock enables that.
    %%
    TombstoneClock = riak_dt_vclock:glb(Ctx, MapClock), %% GLB is events seen by both clocks only
    TS = Type:parent_clock(TombstoneClock, Type:new()),
    Remaining = ?DICT:filter(fun(Dot, _CRDT) ->
                                       is_dot_unseen(Dot, Ctx)
                               end,
                           CRDTs),
    case ?DICT:size(Remaining) of
        0 -> %% Ctx remove removed all dots for field
            empty;
        _ ->
            %% Update the tombstone with the GLB clock
            {Remaining, Type:merge(TS, TS0)}
    end;
ctx_rem_field(Field, Values, Ctx, MapClock) ->
    ctx_rem_field(Field, ?DICT:find(Field, Values), Ctx, MapClock).

%% @private If we're asked to remove something we don't have (or have,
%% but maybe not all 'updates' for it), is it because we've not seen
%% the some update that we've been asked to remove, or is it because
%% we already removed it? In the former case, we can "defer" this
%% operation by storing it, with its context, for later execution. If
%% the clock for the Map descends the operation clock, then we don't
%% need to defer the op, its already been done. It is _very_ important
%% to note, that only _actorless_ operations can be saved. That is
%% operations that DO NOT need to increment the clock. In a Map this
%% means field removals only. Contexts for update operations do not
%% result in deferred operations on the parent Map. This simulates
%% causal delivery, in that an `update' must be seen before it can be
%% `removed'.
-spec defer_remove(riak_dt_vclock:vclock(), riak_dt_vclock:vclock(), field(), deferred()) ->
                          deferred().
defer_remove(Clock, Ctx, Field, Deferred) ->
    case riak_dt_vclock:descends(Clock, Ctx) of
        %% no need to save this remove, we're done
        true -> Deferred;
        false -> ?DICT:update(Ctx,
                                fun(Fields) ->
                                        ordsets:add_element(Field, Fields) end,
                                ordsets:add_element(Field, ordsets:new()),
                                Deferred)
    end.

%% @doc merge two `map()'s.
-spec merge(map(), map()) -> map().
merge({_LHSC, LHSE, _LHSD}=LHS, {_RHSC, RHSE, _RHSD}=RHS) when is_list(LHSE);
                                                               is_list(RHSE) ->
    merge(to_v2(LHS), to_v2(RHS));
merge(Map, Map) ->
    Map;
%% @TODO is there a way to optimise this, based on clocks maybe?
merge({LHSClock, LHSEntries, LHSDeferred}, {RHSClock, RHSEntries, RHSDeferred}) ->
    Clock = riak_dt_vclock:merge([LHSClock, RHSClock]),
    {CommonKeys, LHSUnique, RHSUnique} = key_sets(LHSEntries, RHSEntries),
    Acc0 = filter_unique(LHSUnique, LHSEntries, RHSClock, ?DICT:new()),
    Acc1 = filter_unique(RHSUnique, RHSEntries, LHSClock, Acc0),
    Entries = merge_common(CommonKeys, LHSEntries, RHSEntries, LHSClock, RHSClock, Acc1),
    Deferred = merge_deferred(RHSDeferred, LHSDeferred),
    apply_deferred(Clock, Entries, Deferred).

%% @private filter the set of fields that are on one side of a merge
%% only.
-spec filter_unique(set(), entries(), riak_dt_vclock:vclock(), entries()) -> entries().
filter_unique(FieldSet, Entries, Clock, Acc) ->
    sets:fold(fun({_Name, Type}=Field, Keep) ->
                      {Dots, TS} = ?DICT:fetch(Field, Entries),
                      KeepDots = ?DICT:filter(fun(Dot, _CRDT) ->
                                                      is_dot_unseen(Dot, Clock)
                                              end,
                                              Dots),

                      case ?DICT:size(KeepDots) of
                          0 ->
                              Keep;
                          _ ->
                              %% create a tombstone since the
                              %% otherside does not have this field,
                              %% it either removed it, or never had
                              %% it. If it never had it, the removing
                              %% dots in the tombstone will have no
                              %% impact on the value, if the otherside
                              %% removed it, then the removed dots
                              %% will be propogated by the tombstone.
                              Tombstone = Type:merge(TS, Type:parent_clock(Clock, Type:new())),
                              ?DICT:store(Field, {KeepDots, Tombstone}, Keep)
                      end
              end,
              Acc,
              FieldSet).

%% @private predicate function, `true' if the provided `dot()' is
%% concurrent with the clock, `false' if the clock has seen the dot.
-spec is_dot_unseen(riak_dt:dot(), riak_dt_vclock:vclock()) -> boolean().
is_dot_unseen(Dot, Clock) ->
    not riak_dt_vclock:descends(Clock, [Dot]).

%% @doc Get the keys from an ?DICT as a set
-spec key_set(?DICT()) -> set().
key_set(Dict) ->
    sets:from_list(?DICT:fetch_keys(Dict)).

%% @doc break the keys from an two ?DICTs out into three sets, the
%% common keys, those unique to one, and those unique to the other.
-spec key_sets(?DICT(), ?DICT()) -> {set(), set(), set()}.
key_sets(LHS, RHS) ->
    LHSet = key_set(LHS),
    RHSet = key_set(RHS),
    {sets:intersection(LHSet, RHSet),
     sets:subtract(LHSet, RHSet),
     sets:subtract(RHSet, LHSet)}.


%% @private for a set of dots (that are unique to one side) decide
%% whether to keep, or drop each.
-spec filter_dots(set(), ?DICT(), riak_dt_vclock:vclock()) -> entries().
filter_dots(Dots, CRDTs, Clock) ->
    DotsToKeep = sets:filter(fun(Dot) ->
                                     is_dot_unseen(Dot, Clock)
                             end,
                             Dots),

    ?DICT:filter(fun(Dot, _CRDT) ->
                           sets:is_element(Dot, DotsToKeep)
                   end,
                   CRDTs).

%% @private merge the common fields into a set of surviving dots and a
%% tombstone per field.  If a dot is on both sides, keep it. If it is
%% only on one side, drop it if dominated by the otherside's clock.
merge_common(FieldSet, LHS, RHS, LHSClock, RHSClock, Acc) ->
    sets:fold(fun({_, Type}=Field, Keep) ->
                      {LHSDots, LHTS} = ?DICT:fetch(Field, LHS),
                      {RHSDots, RHTS} = ?DICT:fetch(Field, RHS),
                      {CommonDots, LHSUniqe, RHSUnique} = key_sets(LHSDots, RHSDots),
                      TS = Type:merge(RHTS, LHTS),

                      CommonSurviving = sets:fold(fun(Dot, Common) ->
                                                          L = ?DICT:fetch(Dot, LHSDots),
                                                          ?DICT:store(Dot, L, Common)
                                                  end,
                                                  ?DICT:new(),
                                                  CommonDots),

                      LHSSurviving = filter_dots(LHSUniqe, LHSDots, RHSClock),
                      RHSSurviving = filter_dots(RHSUnique, RHSDots, LHSClock),

                      Dots = ?DICT:from_list(lists:merge([?DICT:to_list(CommonSurviving),
                                                          ?DICT:to_list(LHSSurviving),
                                                          ?DICT:to_list(RHSSurviving)])),

                      case ?DICT:size(Dots) of
                          0 ->
                              Keep;
                          _ ->
                              ?DICT:store(Field, {Dots, TS}, Keep)
                      end

              end,
              Acc,
              FieldSet).

%% @private
-spec merge_deferred(deferred(), deferred()) -> deferred().
merge_deferred(LHS, RHS) ->
    ?DICT:merge(fun(_K, LH, RH) ->
                          ordsets:union(LH, RH) end,
                  LHS, RHS).

%% @private apply those deferred field removals, if they're
%% preconditions have been met, that is.
-spec apply_deferred(riak_dt_vclock:vclock(), entries(), deferred()) ->
                            {riak_dt_vclock:vclock(), entries(), deferred()}.
apply_deferred(Clock, Entries, Deferred) ->
    ?DICT:fold(fun(Ctx, Fields, Map) ->
                       remove_all(Fields, Map, Ctx)
               end,
               {Clock, Entries, ?DICT:new()},
               Deferred).

%% @private
-spec remove_all([field()], map(), context()) ->
                        map().
remove_all(Fields, Map, Ctx) ->
    lists:foldl(fun(Field, MapAcc) ->
                        {ok, MapAcc2}= remove_field(Field, MapAcc, Ctx),
                        MapAcc2
                end,
                Map,
                Fields).

%% @doc compare two `map()'s for equality of structure Both schemas
%% and value list must be equal. Performs a pariwise equals for all
%% values in the value lists
-spec equal(map(), map()) -> boolean().
equal({_LHSC, LHSE, _LHSD}=LHS, {_RHSC, RHSE, _RHSD}=RHS) when is_list(LHSE);
                                                               is_list(RHSE) ->
    equal(to_v2(LHS), to_v2(RHS));
equal({Clock1, Values1, Deferred1}, {Clock2, Values2, Deferred2}) ->
    riak_dt_vclock:equal(Clock1, Clock2) andalso
        Deferred1 == Deferred2 andalso
        pairwise_equals(lists:sort(?DICT:to_list(Values1)),
                        lists:sort(?DICT:to_list(Values2))).

-spec pairwise_equals([field()], [field()]) -> boolean().
pairwise_equals([], []) ->
    true;
pairwise_equals([{{Name, Type}, {Dots1, TS1}}| Rest1], [{{Name, Type}, {Dots2, TS2}}|Rest2]) ->
    %% Tombstones don't need to be equal. When we merge with a map
    %% where one side is absent, we take the absent sides clock, when
    %% we merge where both sides have a field, we merge the
    %% tombstones, and apply deferred. The deferred remove uses a glb
    %% of the context and the clock, meaning we get a smaller
    %% tombstone. Both are correct when it comes to determining the
    %% final value. As long as tombstones are not conflicting (that is
    %% A == B | A > B | B > A)
    case {?DICT:fetch_keys(Dots1) == ?DICT:fetch_keys(Dots2), Type:equal(TS1, TS2)} of
        {true, true} ->
            pairwise_equals(Rest1, Rest2);
        _ ->
            false
    end;
pairwise_equals(_, _) ->
    false.

%% @doc an opaque context that can be passed to `update/4' to ensure
%% that only seen fields are removed. If a field removal operation has
%% a context that the Map has not seen, it will be deferred until
%% causally relevant.
-spec precondition_context(map()) -> riak_dt:context().
precondition_context({Clock, _Field, _Deferred}) ->
    Clock.

%% @doc stats on internal state of Map.
%% A proplist of `{StatName :: atom(), Value :: integer()}'. Stats exposed are:
%% `actor_count': The number of actors in the clock for the Map.
%% `field_count': The total number of fields in the Map (including divergent field entries).
%% `duplication': The number of duplicate entries in the Map across all fields.
%%                basically `field_count' - ( unique fields)
%% `deferred_length': How many operations on the deferred list, a reasonable expression
%%                   of lag/staleness.
-spec stats(map()) -> [{atom(), integer()}].
stats(Map) ->
    [ {S, stat(S, to_v2(Map))} || S <- [actor_count, field_count, duplication, deferred_length]].

-spec stat(atom(), map()) -> number() | undefined.
stat(Stat, {_, E, _D}=Map) when is_list(E) ->
    stat(Stat, to_v2(Map));
stat(actor_count, {Clock, _, _}) ->
    length(Clock);
stat(field_count, {_, Fields, _}) ->
    ?DICT:size(Fields);
stat(duplication, {_, Fields, _}) ->
    %% Number of duplicated fields
    {FieldCnt, Duplicates} = ?DICT:fold(fun(_Field, {Dots ,_}, {FCnt, DCnt}) ->
                                                  {FCnt+1, DCnt + ?DICT:size(Dots)}
                                          end,
                                          {0, 0},
                                          Fields),
    Duplicates - FieldCnt;
stat(deferred_length, {_, _, Deferred}) ->
    ?DICT:size(Deferred);
stat(_,_) -> undefined.

-include("riak_dt_tags.hrl").
-define(TAG, ?DT_MAP_TAG).
-define(V1_VERS, 1).
-define(V2_VERS, 2).

%% @doc returns a binary representation of the provided `map()'. The
%% resulting binary is tagged and versioned for ease of future
%% upgrade. Calling `from_binary/1' with the result of this function
%% will return the original map.  Use the application env var
%% `binary_compression' to turn t2b compression on (`true') and off
%% (`false')
%%
%% @see from_binary/1
-spec to_binary(map()) -> binary_map().
to_binary(Map) ->
    {ok, B} = to_binary(?V2_VERS, Map),
    B.

%% @private encode v1 maps as v2, and vice versa. The first argument
%% is the target binary type.
-spec to_binary(Vers :: pos_integer(), map()) -> {ok, binary_map()} | ?UNSUPPORTED_VERSION.
to_binary(?V1_VERS, Map0) ->
    Map = to_v1(Map0),
    {ok, <<?TAG:8/integer, ?V1_VERS:8/integer, (riak_dt:to_binary(Map))/binary>>};
to_binary(?V2_VERS, Map0) ->
    Map = to_v2(Map0),
    {ok, <<?TAG:8/integer, ?V2_VERS:8/integer, (riak_dt:to_binary(Map))/binary>>};
to_binary(Vers, _Map) ->
    ?UNSUPPORTED_VERSION(Vers).

-spec to_version(pos_integer(), any_map()) -> any_map().
to_version(2, Map) -> to_v2(Map);
to_version(1, Map) -> to_v1(Map);
to_version(_, Map) -> Map.


%% @private transpose a v1 map (orddicts) to a v2 (dicts)
-spec to_v2(any_map()) -> map().
to_v2({Clock, Fields0, Deferred0}) when is_list(Fields0),
                                         is_list(Deferred0) ->
    Fields = ?DICT:from_list([ field_to_v2(Key, Value) || {Key, Value} <- Fields0]),
    Deferred = ?DICT:from_list(Deferred0),
    {Clock, Fields, Deferred};
to_v2(S) ->
    S.

%% @private transpose a v2 map (dicts) to a v1 (orddicts)
-spec to_v1(any_map()) -> ord_map().
to_v1({_Clock, Fields0, Deferred0}=S) when is_list(Fields0),
                                           is_list(Deferred0) ->
    S;
to_v1({Clock, Fields0, Deferred0}) ->
    %% Must be dicts, there is no is_dict test though
    %% should we use error handling as logic here??
    Fields = orddict:map(fun field_to_v1/2, riak_dt:dict_to_orddict(Fields0)),
    Deferred = riak_dt:dict_to_orddict(Deferred0),
    {Clock, Fields, Deferred}.

%% @doc When the argument is a `binary_map()' produced by
%% `to_binary/1' will return the original `map()'.
%%
<<<<<<< HEAD
%% @see to_binary/1
-spec from_binary(binary_map()) -> map().
=======
%% @see `to_binary/1'
-spec from_binary(binary_map()) -> {ok, map()} | ?UNSUPPORTED_VERSION | ?INVALID_BINARY.
>>>>>>> 5dd5307b
from_binary(<<?TAG:8/integer, ?V1_VERS:8/integer, B/binary>>) ->
    Map = riak_dt:from_binary(B),
    %% upgrade ondisk v1 structure to v2 term. This will also handle
    %% the horrid riak-2.0.4 map that has lists for entries/deferred,
    %% but dict elsewhere, and v2 types nested!
    {ok, to_v2(Map)};
from_binary(<<?TAG:8/integer, ?V2_VERS:8/integer, B/binary>>) ->
    %% Only fully v2 maps are written as v2, calling to_v2 a paranoid
    %% waste?
    Map = riak_dt:from_binary(B),
    {ok, to_v2(Map)};
from_binary(<<?TAG:8/integer, Vers:8/integer, _B/binary>>) ->
    ?UNSUPPORTED_VERSION(Vers);
from_binary(_B) ->
    ?INVALID_BINARY.

field_to_v2({Name, Type}, {CRDTs0, Tombstone0}) when is_list(CRDTs0) ->
    Tombstone = Type:to_version(2, Tombstone0),
    CRDTs = dict:from_list([ {Dot, Type:to_version(2, CRDT)} || {Dot, CRDT} <- CRDTs0 ]),
    {{Name, Type}, {CRDTs, Tombstone}};
field_to_v2(FieldName, FieldValue) ->
    %% this is a messed up half v1 half v2 map from the ill fated
    %% riak2.0.4 release.  The top level `fields' and `deferred' were
    %% written to disk/wire as lists to be backwards compatible with
    %% v1, but internally it is all v2 still, it doesn't need
    %% recursing over internally.
    {FieldName, FieldValue}.


field_to_v1({_Name, Type}, {CRDTs0, Tombstone0}) ->
    Tombstone = Type:to_version(1, Tombstone0),
    CRDTs = orddict:map(fun(_Dot, CRDT) ->
                                Type:to_version(1, CRDT)
                        end, riak_dt:dict_to_orddict(CRDTs0)),
    {CRDTs, Tombstone}.

%% ===================================================================
%% EUnit tests
%% ===================================================================
-ifdef(TEST).

%% This fails on previous version of riak_dt_map
assoc_test() ->
    Field = {'X', riak_dt_orswot},
    {ok, A} = update({update, [{update, Field, {add, 0}}]}, a, new()),
    {ok, B} = update({update, [{update, Field, {add, 0}}]}, b, new()),
    {ok, B2} = update({update, [{update, Field, {remove, 0}}]}, b, B),
    C = A,
    {ok, C3} = update({update, [{remove, Field}]}, c, C),
    ?assertEqual(merge(A, merge(B2, C3)), merge(merge(A, B2), C3)),
    ?assertEqual(value(merge(merge(A, C3), B2)), value(merge(merge(A, B2), C3))),
    ?assertEqual(merge(merge(A, C3), B2),  merge(merge(A, B2), C3)).

clock_test() ->
    Field = {'X', riak_dt_orswot},
    {ok, A} = update({update, [{update, Field, {add, 0}}]}, a, new()),
    B = A,
    {ok, B2} = update({update, [{update, Field, {add, 1}}]}, b, B),
    {ok, A2} = update({update, [{update, Field, {remove, 0}}]}, a, A),
    {ok, A3} = update({update, [{remove, Field}]}, a, A2),
    {ok, A4} = update({update, [{update, Field, {add, 2}}]}, a, A3),
    AB = merge(A4, B2),
    ?assertEqual([{Field, [1, 2]}], value(AB)).

remfield_test() ->
    Field = {'X', riak_dt_orswot},
    {ok, A} = update({update, [{update, Field, {add, 0}}]}, a, new()),
    B = A,
    {ok, A2} = update({update, [{update, Field, {remove, 0}}]}, a, A),
    {ok, A3} = update({update, [{remove, Field}]}, a, A2),
    {ok, A4} = update({update, [{update, Field, {add, 2}}]}, a, A3),
    AB = merge(A4, B),
    ?assertEqual([{Field, [2]}], value(AB)).

%% Bug found by EQC, not dropping dots in merge when an element is
%% present in both Maos leads to removed items remaining after merge.
present_but_removed_test() ->
    F = {'X', riak_dt_lwwreg},
    %% Add Z to A
    {ok, A} = update({update, [{update, F, {assign, <<"A">>}}]}, a, new()),
    %% Replicate it to C so A has 'Z'->{a, 1}
    C = A,
    %% Remove Z from A
    {ok, A2} = update({update, [{remove, F}]}, a, A),
    %% Add Z to B, a new replica
    {ok, B} = update({update, [{update, F, {assign, <<"B">>}}]}, b, new()),
    %%  Replicate B to A, so now A has a Z, the one with a Dot of
    %%  {b,1} and clock of [{a, 1}, {b, 1}]
    A3 = merge(B, A2),
    %% Remove the 'Z' from B replica
    {ok, B2} = update({update, [{remove, F}]}, b, B),
    %% Both C and A have a 'Z', but when they merge, there should be
    %% no 'Z' as C's has been removed by A and A's has been removed by
    %% C.
    Merged = lists:foldl(fun(Set, Acc) ->
                                 merge(Set, Acc) end,
                         %% the order matters, the two replicas that
                         %% have 'Z' need to merge first to provoke
                         %% the bug. You end up with 'Z' with two
                         %% dots, when really it should be removed.
                         A3,
                         [C, B2]),
    ?assertEqual([], value(Merged)).


%% A bug EQC found where dropping the dots in merge was not enough if
%% you then store the value with an empty clock (derp).
no_dots_left_test() ->
    F = {'Z', riak_dt_lwwreg},
    {ok, A} =  update({update, [{update, F, {assign, <<"A">>}}]}, a, new()),
    {ok, B} =  update({update, [{update, F, {assign, <<"B">>}}]}, b, new()),
    C = A, %% replicate A to empty C
    {ok, A2} = update({update, [{remove, F}]}, a, A),
    %% replicate B to A, now A has B's 'Z'
    A3 = merge(A2, B),
    %% Remove B's 'Z'
    {ok, B2} = update({update, [{remove, F}]}, b, B),
    %% Replicate C to B, now B has A's old 'Z'
    B3 = merge(B2, C),
    %% Merge everytyhing, without the fix You end up with 'Z' present,
    %% with no dots
    Merged = lists:foldl(fun(Set, Acc) ->
                                 merge(Set, Acc) end,
                         A3,
                         [B3, C]),
    ?assertEqual([], value(Merged)).

%% A reset-remove bug eqc found where dropping a superseded dot lost
%% field remove merge information the dropped dot contained, adding
%% the tombstone fixed this.
tombstone_remove_test() ->
    F = {'X', riak_dt_orswot},
    A=B=new(),
    {ok, A1} = update({update, [{update, F, {add, 0}}]}, a, A),
    %% Replicate!
    B1 = merge(A1, B),
    {ok, A2} = update({update, [{remove, F}]}, a, A1),
    {ok, B2} = update({update, [{update, F, {add, 1}}]}, b, B1),
    %% Replicate
    A3 = merge(A2, B2),
    %% that remove of F from A means remove the 0 A added to F
    ?assertEqual([{F, [1]}], value(A3)),
    {ok, B3} = update({update, [{update, F, {add, 2}}]}, b, B2),
    %% replicate to A
    A4 = merge(A3, B3),
    %% final values
    Final = merge(A4, B3),
    %% before adding the tombstone, the dropped dots were simply
    %% merged with the surviving field. When the second update to B
    %% was merged with A, that information contained in the superseded
    %% field in A at {b,1} was lost (since it was merged into the
    %% _VALUE_). This casued the [0] from A's first dot to
    %% resurface. By adding the tombstone, the superseded field merges
    %% it's tombstone with the surviving {b, 2} field so the remove
    %% information is preserved, even though the {b, 1} value is
    %% dropped. Pro-tip, don't alter the CRDTs' values in the merge!
    ?assertEqual([{F, [1,2]}], value(Final)).

%% This test is a regression test for a counter example found by eqc.
%% The previous version of riak_dt_map used the `dot' from the field
%% update/creation event as key in `merge_left/3'. Of course multiple
%% fields can be added/updated at the same time. This means they get
%% the same `dot'. When merging two replicas, it is possible that one
%% has removed one or more of the fields added at a particular `dot',
%% which meant a function clause error in `merge_left/3'. The
%% structure was wrong, it didn't take into account the possibility
%% that multiple fields could have the same `dot', when clearly, they
%% can. This test fails with `dot' as the key for a field in
%% `merge_left/3', but passes with the current structure, of
%% `{field(), dot()}' as key.
dot_key_test() ->
    {ok, A} = update({update, [{update, {'X', riak_dt_orswot}, {add, <<"a">>}}, {update, {'X', riak_dt_od_flag}, enable}]}, a, new()),
    B = A,
    {ok, A2} = update({update, [{remove, {'X', riak_dt_od_flag}}]}, a, A),
    ?assertEqual([{{'X', riak_dt_orswot}, [<<"a">>]}], value(merge(B, A2))).

stat_test() ->
    Map = new(),
    {ok, Map1} = update({update, [{update, {c, riak_dt_emcntr}, increment},
                                  {update, {s, riak_dt_orswot}, {add, <<"A">>}},
                                  {update, {m, riak_dt_map}, {update, [{update, {ss, riak_dt_orswot}, {add, 0}}]}},
                                  {update, {l, riak_dt_lwwreg}, {assign, <<"a">>, 1}},
                                  {update, {l2, riak_dt_lwwreg}, {assign, <<"b">>, 2}}]}, a1, Map),
    {ok, Map2} = update({update, [{update, {l, riak_dt_lwwreg}, {assign, <<"foo">>, 3}}]}, a2, Map1),
    {ok, Map3} = update({update, [{update, {l, riak_dt_lwwreg}, {assign, <<"bar">>, 4}}]}, a3, Map1),
    Map4 = merge(Map2, Map3),
    ?assertEqual([{actor_count, 0}, {field_count, 0}, {duplication, 0}, {deferred_length, 0}], stats(Map)),
    ?assertEqual(3, stat(actor_count, Map4)),
    ?assertEqual(5, stat(field_count, Map4)),
    ?assertEqual(undefined, stat(waste_pct, Map4)),
    ?assertEqual(1, stat(duplication, Map4)),
    {ok, Map5} = update({update, [{update, {l3, riak_dt_lwwreg}, {assign, <<"baz">>, 5}}]}, a3, Map4),
    ?assertEqual(6, stat(field_count, Map5)),
    ?assertEqual(1, stat(duplication, Map5)),
    %% Updating field {l, riak_dt_lwwreg} merges the duplicates to a single field
    %% @see apply_ops
    {ok, Map6} = update({update, [{update, {l, riak_dt_lwwreg}, {assign, <<"bim">>, 6}}]}, a2, Map5),
    ?assertEqual(0, stat(duplication, Map6)),
    {ok, Map7} = update({update, [{remove, {l, riak_dt_lwwreg}}]}, a1, Map6),
    ?assertEqual(5, stat(field_count, Map7)).

equals_test() ->
    {ok, A} = update({update, [{update, {'X', riak_dt_orswot}, {add, <<"a">>}}, {update, {'X', riak_dt_od_flag}, enable}]}, a, new()),
    {ok, B} = update({update, [{update, {'Y', riak_dt_orswot}, {add, <<"a">>}}, {update, {'Z', riak_dt_od_flag}, enable}]}, b, new()),
    ?assert(not equal(A, B)),
    C = merge(A, B),
    D = merge(B, A),
    ?assert(equal(C, D)),
    ?assert(equal(A, A)).

unsupported_version_test() ->
    ?assertMatch(?UNSUPPORTED_VERSION(12), to_binary(12, new())),
    ?assertMatch(?UNSUPPORTED_VERSION(8) , from_binary(<<?TAG:8/integer, 8:8/integer, (crypto:rand_bytes(22))/binary>>)).

invalid_binary_test() ->
    ?assertMatch(?INVALID_BINARY, from_binary(<<(crypto:rand_bytes(187))/binary>>)).

-ifdef(EQC).
-define(NUMTESTS, 1000).
-define(QC_OUT(P),
        eqc:on_output(fun(Str, Args) ->
                              io:format(user, Str, Args) end, P)).
%% ===================================
%% crdt_statem_eqc callbacks
%% ===================================
size(Map) ->
    %% How big is a Map? Maybe number of fields and depth matter? But
    %% then the number of fields in sub maps too?
    byte_size(term_to_binary(Map)) div 10.

generate() ->
        ?LET({Ops, Actors}, {non_empty(list(gen_op())), non_empty(list(bitstring(16*8)))},
         lists:foldl(fun(Op, Map) ->
                             Actor = case length(Actors) of
                                         1 -> hd(Actors);
                                         _ -> lists:nth(crypto:rand_uniform(1, length(Actors)), Actors)
                                     end,
                             case update(Op, Actor, Map) of
                                 {ok, M} -> M;
                                 _ -> Map
                             end
                     end,
                     new(),
                     Ops)).

%% Add depth parameter
gen_op() ->
    ?SIZED(Size, gen_op(Size)).

gen_op(Size) ->
    ?LET(Ops, non_empty(list(gen_update(Size))), {update, Ops}).

gen_update(Size) ->
    ?LET(Field, gen_field(Size),
         oneof([{remove, Field},
                {update, Field, gen_field_op(Field, Size div 2)}])).

gen_field() ->
    ?SIZED(Size, gen_field(Size)).

gen_field(Size) ->
    {growingelements(['A', 'B', 'C', 'X', 'Y', 'Z']) %% Macro? Bigger?
    , elements([
                riak_dt_emcntr,
                riak_dt_orswot,
                riak_dt_lwwreg,
                riak_dt_od_flag
               ] ++ [riak_dt_map || Size > 0])}.

gen_field_op({_Name, Type}, Size) ->
    Type:gen_op(Size).


v1_downgrade_roundtrip_test_() ->
    {timeout,
     120,
     fun() ->
             quickcheck(numtests(?NUMTESTS, ?QC_OUT(prop_v1_downgrade_roundtrip())))
     end}.


prop_v1_downgrade_roundtrip() ->
    ?FORALL(Map, generate(),
            begin
                {ok, ConvertedMap} = from_binary(to_binary(to_version(1, Map))),
                conjunction([{equal, equal(Map, ConvertedMap)},
                             {not_v1, equals(to_v2(ConvertedMap), ConvertedMap)}])
            end).

-endif.

-endif.<|MERGE_RESOLUTION|>--- conflicted
+++ resolved
@@ -736,13 +736,9 @@
 %% @doc When the argument is a `binary_map()' produced by
 %% `to_binary/1' will return the original `map()'.
 %%
-<<<<<<< HEAD
-%% @see to_binary/1
--spec from_binary(binary_map()) -> map().
-=======
+
 %% @see `to_binary/1'
 -spec from_binary(binary_map()) -> {ok, map()} | ?UNSUPPORTED_VERSION | ?INVALID_BINARY.
->>>>>>> 5dd5307b
 from_binary(<<?TAG:8/integer, ?V1_VERS:8/integer, B/binary>>) ->
     Map = riak_dt:from_binary(B),
     %% upgrade ondisk v1 structure to v2 term. This will also handle
